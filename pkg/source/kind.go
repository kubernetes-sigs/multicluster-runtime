/*
Copyright 2025 The Kubernetes Authors.

Licensed under the Apache License, Version 2.0 (the "License");
you may not use this file except in compliance with the License.
You may obtain a copy of the License at

    http://www.apache.org/licenses/LICENSE-2.0

Unless required by applicable law or agreed to in writing, software
distributed under the License is distributed on an "AS IS" BASIS,
WITHOUT WARRANTIES OR CONDITIONS OF ANY KIND, either express or implied.
See the License for the specific language governing permissions and
limitations under the License.
*/

package source

import (
	"context"
<<<<<<< HEAD
=======
	"fmt"
>>>>>>> ecfcc1d4
	"sync"
	"time"

	toolscache "k8s.io/client-go/tools/cache"
	"k8s.io/client-go/util/workqueue"

	crcache "sigs.k8s.io/controller-runtime/pkg/cache"
	"sigs.k8s.io/controller-runtime/pkg/client"
	"sigs.k8s.io/controller-runtime/pkg/cluster"
	"sigs.k8s.io/controller-runtime/pkg/event"
	"sigs.k8s.io/controller-runtime/pkg/handler"
	"sigs.k8s.io/controller-runtime/pkg/log"
	"sigs.k8s.io/controller-runtime/pkg/predicate"
	crsource "sigs.k8s.io/controller-runtime/pkg/source"

	mchandler "sigs.k8s.io/multicluster-runtime/pkg/handler"
	mcreconcile "sigs.k8s.io/multicluster-runtime/pkg/reconcile"
)

// Kind creates a KindSource with the given cache provider.
func Kind[object client.Object](
	obj object,
	handler mchandler.TypedEventHandlerFunc[object, mcreconcile.Request],
	predicates ...predicate.TypedPredicate[object],
) SyncingSource[object] {
	return TypedKind[object, mcreconcile.Request](obj, handler, predicates...)
}

// TypedKind creates a KindSource with the given cache provider.
func TypedKind[object client.Object, request mcreconcile.ClusterAware[request]](
	obj object,
	handler mchandler.TypedEventHandlerFunc[object, request],
	predicates ...predicate.TypedPredicate[object],
) TypedSyncingSource[object, request] {
	return &kind[object, request]{
		obj:        obj,
		handler:    handler,
		predicates: predicates,
<<<<<<< HEAD
		project:    func(_ cluster.Cluster, o object) (object, error) { return o, nil },
=======
		project:    func(_ cluster.Cluster, obj object) (object, error) { return obj, nil },
>>>>>>> ecfcc1d4
		resync:     0, // no periodic resync by default
	}
}

type kind[object client.Object, request mcreconcile.ClusterAware[request]] struct {
	obj        object
	handler    mchandler.TypedEventHandlerFunc[object, request]
	predicates []predicate.TypedPredicate[object]
	project    func(cluster.Cluster, object) (object, error)
	resync     time.Duration
}

type clusterKind[object client.Object, request mcreconcile.ClusterAware[request]] struct {
	clusterName string
	cl          cluster.Cluster
	obj         object
	h           handler.TypedEventHandler[object, request]
	preds       []predicate.TypedPredicate[object]
	resync      time.Duration

	mu           sync.Mutex
	registration toolscache.ResourceEventHandlerRegistration
	activeCtx    context.Context
}

// WithProjection sets the projection function for the KindSource.
func (k *kind[object, request]) WithProjection(project func(cluster.Cluster, object) (object, error)) TypedSyncingSource[object, request] {
	k.project = project
	return k
}

func (k *kind[object, request]) ForCluster(name string, cl cluster.Cluster) (crsource.TypedSource[request], error) {
	obj, err := k.project(cl, k.obj)
	if err != nil {
		return nil, err
	}
	return &clusterKind[object, request]{
		clusterName: name,
		cl:          cl,
		obj:         obj,
		h:           k.handler(name, cl),
		preds:       k.predicates,
		resync:      k.resync,
	}, nil
}

func (k *kind[object, request]) SyncingForCluster(name string, cl cluster.Cluster) (crsource.TypedSyncingSource[request], error) {
	src, err := k.ForCluster(name, cl)
	if err != nil {
		return nil, err
	}
	return src.(crsource.TypedSyncingSource[request]), nil
}

// WaitForSync satisfies TypedSyncingSource.
func (ck *clusterKind[object, request]) WaitForSync(ctx context.Context) error {
	if !ck.cl.GetCache().WaitForCacheSync(ctx) {
		return ctx.Err()
	}
	return nil
}

// Start registers a removable handler on the (scoped) informer and removes it on ctx.Done().
func (ck *clusterKind[object, request]) Start(ctx context.Context, q workqueue.TypedRateLimitingInterface[request]) error {
	log := log.FromContext(ctx).WithValues("cluster", ck.clusterName, "source", "kind")

	// Check if we're already started with this context
	ck.mu.Lock()
	if ck.registration != nil && ck.activeCtx != nil {
		// Check if the active context is still valid
		select {
		case <-ck.activeCtx.Done():
			// Previous context cancelled, need to clean up and re-register
			log.V(1).Info("previous context cancelled, cleaning up for re-registration")
			// Clean up old registration is handled below
		default:
			// Still active with same context - check if it's the same context
			if ck.activeCtx == ctx {
				ck.mu.Unlock()
				log.V(1).Info("handler already registered with same context")
				return nil
			}
			// Different context but old one still active - this shouldn't happen
			log.V(1).Info("different context while old one active, will re-register")
		}
	}
	ck.mu.Unlock()

	inf, err := ck.getInformer(ctx, ck.obj)
	if err != nil {
		log.Error(err, "get informer failed")
		return err
	}

	// If there's an old registration, remove it first
	ck.mu.Lock()
	if ck.registration != nil {
		log.V(1).Info("removing old event handler registration")
		if err := inf.RemoveEventHandler(ck.registration); err != nil {
			log.Error(err, "failed to remove old event handler")
		}
		ck.registration = nil
		ck.activeCtx = nil
	}
	ck.mu.Unlock()

	// predicate helpers
	passCreate := func(e event.TypedCreateEvent[object]) bool {
		for _, p := range ck.preds {
			if !p.Create(e) {
				return false
			}
		}
		return true
	}
	passUpdate := func(e event.TypedUpdateEvent[object]) bool {
		for _, p := range ck.preds {
			if !p.Update(e) {
				return false
			}
		}
		return true
	}
	passDelete := func(e event.TypedDeleteEvent[object]) bool {
		for _, p := range ck.preds {
			if !p.Delete(e) {
				return false
			}
		}
		return true
	}

	// typed event builders
	makeCreate := func(o client.Object) event.TypedCreateEvent[object] {
		return event.TypedCreateEvent[object]{Object: any(o).(object)}
	}
	makeUpdate := func(oo, no client.Object) event.TypedUpdateEvent[object] {
		return event.TypedUpdateEvent[object]{ObjectOld: any(oo).(object), ObjectNew: any(no).(object)}
	}
	makeDelete := func(o client.Object) event.TypedDeleteEvent[object] {
		return event.TypedDeleteEvent[object]{Object: any(o).(object)}
	}

	// Adapter that forwards to controller handler, honoring ctx.
	h := toolscache.ResourceEventHandlerFuncs{
		AddFunc: func(i interface{}) {
			if ctx.Err() != nil {
				return
			}
			if o, ok := i.(client.Object); ok {
				e := makeCreate(o)
				if passCreate(e) {
					ck.h.Create(ctx, e, q)
				}
			}
		},
		UpdateFunc: func(oo, no interface{}) {
			if ctx.Err() != nil {
				return
			}
			ooObj, ok1 := oo.(client.Object)
			noObj, ok2 := no.(client.Object)
			if ok1 && ok2 {
				e := makeUpdate(ooObj, noObj)
				if passUpdate(e) {
					ck.h.Update(ctx, e, q)
				}
			}
		},
		DeleteFunc: func(i interface{}) {
			if ctx.Err() != nil {
				return
			}
			// be robust to tombstones (provider should already unwrap)
			if ts, ok := i.(toolscache.DeletedFinalStateUnknown); ok {
				i = ts.Obj
			}
			if o, ok := i.(client.Object); ok {
				e := makeDelete(o)
				if passDelete(e) {
					ck.h.Delete(ctx, e, q)
				}
			}
		},
	}

	// Register via removable API.
	reg, addErr := inf.AddEventHandlerWithResyncPeriod(h, ck.resync)
	if addErr != nil {
		log.Error(addErr, "AddEventHandlerWithResyncPeriod failed")
		return addErr
	}

	// Store registration and context
	ck.mu.Lock()
	ck.registration = reg
	ck.activeCtx = ctx
	ck.mu.Unlock()

	log.V(1).Info("kind source handler registered", "hasRegistration", reg != nil)

	// Defensive: ensure cache is synced.
<<<<<<< HEAD
	if !ck.cl.GetCache().WaitForCacheSync(ctx) {
=======
	timeoutDuration := 10 * time.Minute
	timeoutCtx, timeoutCancel := context.WithTimeout(ctx, timeoutDuration)
	defer timeoutCancel()
	if !ck.cl.GetCache().WaitForCacheSync(timeoutCtx) {
>>>>>>> ecfcc1d4
		ck.mu.Lock()
		_ = inf.RemoveEventHandler(ck.registration)
		ck.registration = nil
		ck.activeCtx = nil
		ck.mu.Unlock()
<<<<<<< HEAD
		log.V(1).Info("cache not synced; handler removed")
		return ctx.Err()
=======
		log.V(1).Error(timeoutCtx.Err(), "cache not synced; handler removed")
		return fmt.Errorf("cache is not synced within timeout %q: %w", timeoutDuration, timeoutCtx.Err())
>>>>>>> ecfcc1d4
	}
	log.V(1).Info("kind source cache synced")

	// Wait for context cancellation in a goroutine
	go func() {
		<-ctx.Done()
		ck.mu.Lock()
		defer ck.mu.Unlock()

		// Only remove if this is still our active registration
		if ck.activeCtx == ctx && ck.registration != nil {
			if err := inf.RemoveEventHandler(ck.registration); err != nil {
				log.Error(err, "failed to remove event handler on context cancel")
			}
			ck.registration = nil
			ck.activeCtx = nil
			log.V(1).Info("kind source handler removed due to context cancellation")
		}
	}()

	return nil
}

// getInformer resolves the informer from the cluster cache (provider returns a scoped informer).
func (ck *clusterKind[object, request]) getInformer(ctx context.Context, obj client.Object) (crcache.Informer, error) {
	return ck.cl.GetCache().GetInformer(ctx, obj)
}<|MERGE_RESOLUTION|>--- conflicted
+++ resolved
@@ -18,10 +18,7 @@
 
 import (
 	"context"
-<<<<<<< HEAD
-=======
 	"fmt"
->>>>>>> ecfcc1d4
 	"sync"
 	"time"
 
@@ -60,11 +57,7 @@
 		obj:        obj,
 		handler:    handler,
 		predicates: predicates,
-<<<<<<< HEAD
-		project:    func(_ cluster.Cluster, o object) (object, error) { return o, nil },
-=======
 		project:    func(_ cluster.Cluster, obj object) (object, error) { return obj, nil },
->>>>>>> ecfcc1d4
 		resync:     0, // no periodic resync by default
 	}
 }
@@ -267,26 +260,17 @@
 	log.V(1).Info("kind source handler registered", "hasRegistration", reg != nil)
 
 	// Defensive: ensure cache is synced.
-<<<<<<< HEAD
-	if !ck.cl.GetCache().WaitForCacheSync(ctx) {
-=======
 	timeoutDuration := 10 * time.Minute
 	timeoutCtx, timeoutCancel := context.WithTimeout(ctx, timeoutDuration)
 	defer timeoutCancel()
 	if !ck.cl.GetCache().WaitForCacheSync(timeoutCtx) {
->>>>>>> ecfcc1d4
 		ck.mu.Lock()
 		_ = inf.RemoveEventHandler(ck.registration)
 		ck.registration = nil
 		ck.activeCtx = nil
 		ck.mu.Unlock()
-<<<<<<< HEAD
-		log.V(1).Info("cache not synced; handler removed")
-		return ctx.Err()
-=======
 		log.V(1).Error(timeoutCtx.Err(), "cache not synced; handler removed")
 		return fmt.Errorf("cache is not synced within timeout %q: %w", timeoutDuration, timeoutCtx.Err())
->>>>>>> ecfcc1d4
 	}
 	log.V(1).Info("kind source cache synced")
 
